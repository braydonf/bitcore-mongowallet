{
  "name": "bwsv2",
  "version": "1.0.0",
  "description": "Experimental",
  "main": "index.js",
  "scripts": {
    "test": "NODE_ENV=test ./node_modules/.bin/mocha test/** --recursive",
    "coverage": "NODE_ENV=test ./node_modules/.bin/istanbul cover -x 'lib/logger.js' -x 'config/index.js' ./node_modules/.bin/_mocha -- --recursive"
  },
  "repository": {
    "type": "git",
    "url": "git+https://github.com/bitpay/bwsv2.git"
  },
  "keywords": [
    "mongodb",
    "bitcoin",
    "wallet",
    "bitcore"
  ],
  "author": "BitPay, Inc.",
  "license": "MIT",
  "bugs": {
    "url": "https://github.com/bitpay/bwsv2/issues"
  },
  "homepage": "https://github.com/bitpay/bwsv2#readme",
  "dependencies": {
    "async": "^2.0.0-rc.6",
    "bitcore-lib": "^0.13.16",
<<<<<<< HEAD
    "lodash": "^4.13.1",
    "mongodb": "^2.1.21"
=======
    "bson": "^0.4.23",
    "leveldown": "^1.4.6",
    "mkdirp": "^0.5.1"
>>>>>>> 1460d826
  },
  "devDependencies": {
    "chai": "^3.5.0",
    "mocha": "^2.5.3",
    "sinon": "^1.17.4"
  },
  "private": true
}<|MERGE_RESOLUTION|>--- conflicted
+++ resolved
@@ -26,14 +26,10 @@
   "dependencies": {
     "async": "^2.0.0-rc.6",
     "bitcore-lib": "^0.13.16",
-<<<<<<< HEAD
     "lodash": "^4.13.1",
-    "mongodb": "^2.1.21"
-=======
     "bson": "^0.4.23",
     "leveldown": "^1.4.6",
     "mkdirp": "^0.5.1"
->>>>>>> 1460d826
   },
   "devDependencies": {
     "chai": "^3.5.0",
